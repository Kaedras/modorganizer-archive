/*
Mod Organizer archive handling

Copyright (C) 2012 Sebastian Herbord, 2020 MO2 Team. All rights reserved.

This library is free software; you can redistribute it and/or
modify it under the terms of the GNU Lesser General Public
License as published by the Free Software Foundation; either
version 3 of the License, or (at your option) any later version.

This library is distributed in the hope that it will be useful,
but WITHOUT ANY WARRANTY; without even the implied warranty of
MERCHANTABILITY or FITNESS FOR A PARTICULAR PURPOSE.  See the GNU
Lesser General Public License for more details.

You should have received a copy of the GNU Lesser General Public
License along with this library; if not, write to the Free Software
Foundation, Inc., 51 Franklin Street, Fifth Floor, Boston, MA  02110-1301  USA
*/

#include "archive.h"
#include <Common/MyCom.h>

#include "extractcallback.h"
#include "inputstream.h"
#include "library.h"
#include "opencallback.h"
#include "propertyvariant.h"

#include <algorithm>
#include <map>
#include <sstream>
#include <stddef.h>
#include <string>
#include <unordered_map>
#include <vector>

#ifdef __unix__
static constexpr const char* libraryPath = "lib/7z.so";
#else
static constexpr const char* libraryPath = "dlls/7z";
#endif

namespace PropID = NArchive::NHandlerPropID;

class FileDataImpl : public FileData
{
  friend class Archive;

public:
  FileDataImpl(std::wstring const& fileName, UInt64 size, UInt64 crc, bool isDirectory)
      : m_FileName(fileName), m_Size(size), m_CRC(crc), m_IsDirectory(isDirectory)
  {}

  virtual std::filesystem::path getArchiveFilePath() const override
  {
    return m_FileName;
  }
  virtual uint64_t getSize() const override { return m_Size; }

  virtual void addOutputFilePath(std::filesystem::path const& fileName) override
  {
    m_OutputFilePaths.push_back(fileName);
  }
  virtual const std::vector<std::filesystem::path>& getOutputFilePaths() const override
  {
    return m_OutputFilePaths;
  }

  virtual void clearOutputFilePaths() override { m_OutputFilePaths.clear(); }

  bool isEmpty() const { return m_OutputFilePaths.empty(); }
  virtual bool isDirectory() const override { return m_IsDirectory; }
  virtual uint64_t getCRC() const override { return m_CRC; }

private:
  std::wstring m_FileName;
  UInt64 m_Size;
  UInt64 m_CRC;
  std::vector<std::filesystem::path> m_OutputFilePaths;
  bool m_IsDirectory;
};

/// represents the connection to one archive and provides common functionality
class ArchiveImpl : public Archive
{

  // Callback that does nothing but avoid having to check if the callback is present
  // everytime.
  static LogCallback DefaultLogCallback;

public:
  ArchiveImpl();
  virtual ~ArchiveImpl();

  virtual bool isValid() const { return m_Valid; }

  virtual Error getLastError() const { return m_LastError; }
  virtual void setLogCallback(LogCallback logCallback) override
  {
    // Wrap the callback so that we do not have to check if it is set everywhere:
    m_LogCallback = logCallback ? logCallback : DefaultLogCallback;
  }

  virtual bool open(std::filesystem::path const& archiveName,
                    PasswordCallback passwordCallback) override;
  virtual void close() override;
  const std::vector<FileData*>& getFileList() const override { return m_FileList; }
  virtual bool extract(std::filesystem::path const& outputDirectory,
                       ProgressCallback progressCallback,
                       FileChangeCallback fileChangeCallback,
                       ErrorCallback errorCallback) override;

  virtual void cancel() override;

private:
  void clearFileList();
  void resetFileList();

  HRESULT loadFormats();

private:
  typedef UINT32(WINAPI* CreateObjectFunc)(const GUID* clsID, const GUID* interfaceID,
                                           void** outObject);
  CreateObjectFunc m_CreateObjectFunc;

  // A note: In 7zip source code this not is what this typedef is called, the old
  // GetHandlerPropertyFunc appears to be deprecated.
  typedef UInt32(WINAPI* GetPropertyFunc)(UInt32 index, PROPID propID,
                                          PROPVARIANT* value);
  GetPropertyFunc m_GetHandlerPropertyFunc;

  template <typename T>
  T readHandlerProperty(UInt32 index, PROPID propID) const;

  template <typename T>
  T readProperty(UInt32 index, PROPID propID) const;

  bool m_Valid;
  Error m_LastError;

  ALibrary m_Library;
  std::filesystem::path m_ArchiveName;  // TBH I don't think this is required
  CMyComPtr<IInArchive> m_ArchivePtr;
  CArchiveExtractCallback* m_ExtractCallback;

  LogCallback m_LogCallback;
  PasswordCallback m_PasswordCallback;

  std::vector<FileData*> m_FileList;

  std::wstring m_Password;

  struct ArchiveFormatInfo
  {
    CLSID m_ClassID;
    std::wstring m_Name;
    std::vector<std::string> m_Signatures;
    std::wstring m_Extensions;
    std::wstring m_AdditionalExtensions;
    UInt32 m_SignatureOffset;
  };

  typedef std::vector<ArchiveFormatInfo> Formats;
  Formats m_Formats;

  typedef std::unordered_map<std::wstring, Formats> FormatMap;
  FormatMap m_FormatMap;

  // I don't think one signature could possibly describe two formats.
  typedef std::map<std::string, ArchiveFormatInfo> SignatureMap;
  SignatureMap m_SignatureMap;

  std::size_t m_MaxSignatureLen = 0;
};

Archive::LogCallback
    ArchiveImpl::DefaultLogCallback([](LogLevel, std::filesystem::path const&) {});

template <typename T>
T ArchiveImpl::readHandlerProperty(UInt32 index, PROPID propID) const
{
  PropertyVariant prop;
  if (m_GetHandlerPropertyFunc(index, propID, &prop) != S_OK) {
    throw std::runtime_error("Failed to read property");
  }
  return static_cast<T>(prop);
}

template <typename T>
T ArchiveImpl::readProperty(UInt32 index, PROPID propID) const
{
  PropertyVariant prop;
  if (m_ArchivePtr->GetProperty(index, propID, &prop) != S_OK) {
    throw std::runtime_error("Failed to read property");
  }
  return static_cast<T>(prop);
}

// Seriously, there is one format returned in the list that has no registered
// extension and no signature. WTF?
HRESULT ArchiveImpl::loadFormats()
{
  typedef UInt32(WINAPI * GetNumberOfFormatsFunc)(UInt32 * numFormats);
  GetNumberOfFormatsFunc getNumberOfFormats =
      m_Library.resolve<GetNumberOfFormatsFunc>("GetNumberOfFormats");
  if (getNumberOfFormats == nullptr) {
    return E_FAIL;
  }

  UInt32 numFormats;
  RINOK(getNumberOfFormats(&numFormats));

  for (UInt32 i = 0; i < numFormats; ++i) {
    ArchiveFormatInfo item;

    item.m_Name = readHandlerProperty<std::wstring>(i, PropID::kName);

    item.m_ClassID = readHandlerProperty<GUID>(i, PropID::kClassID);

    // Should split up the extensions and map extension to type, and see what we get
    // from that for preference then try all extensions anyway...
    item.m_Extensions = readHandlerProperty<std::wstring>(i, PropID::kExtension);

    // This is unnecessary currently for our purposes. Basically, for each
    // extension, there's an 'addext' which, if set (to other than *) means that
    // theres a double encoding going on. For instance, the bzip format is like this
    // addext = "* * .tar .tar"
    // ext    = "bz2 bzip2 tbz2 tbz"
    // which means that tbz2 and tbz should uncompress to a tar file which can be
    // further processed as if it were a tar file. Having said which, we don't
    // need to support this at all, so I'm storing it but ignoring it.
    item.m_AdditionalExtensions =
        readHandlerProperty<std::wstring>(i, PropID::kAddExtension);

    std::string signature = readHandlerProperty<std::string>(i, PropID::kSignature);
    if (!signature.empty()) {
      item.m_Signatures.push_back(signature);
      if (m_MaxSignatureLen < signature.size()) {
        m_MaxSignatureLen = signature.size();
      }
      m_SignatureMap[signature] = item;
    }

    std::string multiSig = readHandlerProperty<std::string>(i, PropID::kMultiSignature);
    const char* multiSigBytes = multiSig.c_str();
    std::size_t size          = multiSig.length();
    while (size > 0) {
      unsigned len = *multiSigBytes++;
      size--;
      if (len > size)
        break;
      std::string sig(multiSigBytes, multiSigBytes + len);
      multiSigBytes = multiSigBytes + len;
      size -= len;
      item.m_Signatures.push_back(sig);
      if (m_MaxSignatureLen < sig.size()) {
        m_MaxSignatureLen = sig.size();
      }
      m_SignatureMap[sig] = item;
    }

    UInt32 offset          = readHandlerProperty<UInt32>(i, PropID::kSignatureOffset);
    item.m_SignatureOffset = offset;

    // Now split the extension up from the space separated string and create
    // a map from each extension to the possible formats
    // We could make these pointers but it's not a massive overhead and nobody
    // should be changing this
    std::wistringstream s(item.m_Extensions);
    std::wstring t;
    while (s >> t) {
      m_FormatMap[t].push_back(item);
    }
    m_Formats.push_back(item);
  }
  return S_OK;
}

ArchiveImpl::ArchiveImpl()
<<<<<<< HEAD
    : m_Valid(false), m_LastError(Error::ERROR_NONE), m_Library(libraryPath),
=======
    : m_Valid(false), m_LastError(Error::ERROR_NONE), m_Library("dlls/7zip.dll"),
>>>>>>> 6dc710c9
      m_PasswordCallback{}
{
  // Reset the log callback:
  setLogCallback({});

  if (!m_Library) {
    m_LastError = Error::ERROR_LIBRARY_NOT_FOUND;
    return;
  }

  m_CreateObjectFunc = m_Library.resolve<CreateObjectFunc>("CreateObject");
  if (m_CreateObjectFunc == nullptr) {
    m_LastError = Error::ERROR_LIBRARY_INVALID;
    return;
  }

  m_GetHandlerPropertyFunc = m_Library.resolve<GetPropertyFunc>("GetHandlerProperty2");
  if (m_GetHandlerPropertyFunc == nullptr) {
    m_LastError = Error::ERROR_LIBRARY_INVALID;
    return;
  }

  try {
    if (loadFormats() != S_OK) {
      m_LastError = Error::ERROR_LIBRARY_INVALID;
      return;
    }

    m_Valid = true;
    return;
  } catch (std::exception const& e) {
    m_LogCallback(LogLevel::Error, std::format(L"Caught exception {}.", e));
    m_LastError = Error::ERROR_LIBRARY_INVALID;
  }
}

ArchiveImpl::~ArchiveImpl()
{
  close();
}

bool ArchiveImpl::open(std::filesystem::path const& archiveName,
                       PasswordCallback passwordCallback)
{
  m_ArchiveName = archiveName;  // Just for debugging, not actually used...

  Formats formatList = m_Formats;

  // Convert to long path if it's not already:
  std::filesystem::path filepath = IO::make_path(archiveName);

  // If it doesn't exist or is a directory, error
  if (!exists(filepath) || is_directory(filepath)) {
    m_LastError = Error::ERROR_ARCHIVE_NOT_FOUND;
    return false;
  }

  // in rars the password seems to be requested during extraction, not on open, so we
  // need to hold on to the callback for now
  m_PasswordCallback = passwordCallback;

  CMyComPtr<InputStream> file(new InputStream);

  if (!file->Open(filepath)) {
    m_LastError = Error::ERROR_FAILED_TO_OPEN_ARCHIVE;
    return false;
  }

  CMyComPtr<CArchiveOpenCallback> openCallbackPtr;
  try {
    openCallbackPtr =
        new CArchiveOpenCallback(passwordCallback, m_LogCallback, filepath);
  } catch (std::runtime_error const&) {
    m_LastError = Error::ERROR_FAILED_TO_OPEN_ARCHIVE;
    return false;
  }

  // Try to open the archive

  bool sigMismatch = false;

  {
    // Get the first iterator that is strictly > the signature we're looking for.
    for (auto signatureInfo : m_SignatureMap) {
      // Read the signature of the file and look that up.
      std::vector<char> buff;
      buff.reserve(m_MaxSignatureLen);
      UInt32 act;
      file->Seek(0, STREAM_SEEK_SET, nullptr);
      file->Read(buff.data(), static_cast<UInt32>(m_MaxSignatureLen), &act);
      file->Seek(0, STREAM_SEEK_SET, nullptr);
      std::string signature = std::string(buff.data(), act);
      if (signatureInfo.first == std::string(buff.data(), signatureInfo.first.size())) {
        if (m_CreateObjectFunc(&signatureInfo.second.m_ClassID, &IID_IInArchive,
                               (void**)&m_ArchivePtr) != S_OK) {
          m_LastError = Error::ERROR_LIBRARY_ERROR;
          return false;
        }

        if (m_ArchivePtr->Open(file, 0, openCallbackPtr) != S_OK) {
          m_LogCallback(LogLevel::Debug,
                        std::format(L"Failed to open {} using {} (from signature).",
                                    archiveName, signatureInfo.second.m_Name));
          m_ArchivePtr.Release();
        } else {
          m_LogCallback(LogLevel::Debug,
                        std::format(L"Opened {} using {} (from signature).",
                                    archiveName, signatureInfo.second.m_Name));

          // Retrieve the extension (warning: .extension() contains the dot):
          std::wstring ext =
              ArchiveStrings::towlower(filepath.extension().wstring().substr(1));
          std::wistringstream s(signatureInfo.second.m_Extensions);
          std::wstring t;
          bool found = false;
          while (s >> t) {
            if (t == ext) {
              found = true;
              break;
            }
          }
          if (!found) {
            m_LogCallback(LogLevel::Warning,
                          L"The extension of this file did not match the expected "
                          L"extensions for this format.");
            sigMismatch = true;
          }
        }
        // Arguably we should give up here if it's not OK if 7zip can't even start
        // to decode even though we've found the format from the signature.
        // Sadly, the 7zip API documentation is pretty well non-existant.
        break;
      }
      std::vector<ArchiveFormatInfo>::iterator iter = std::find_if(
          formatList.begin(), formatList.end(), [=](ArchiveFormatInfo a) -> bool {
            return a.m_Name == signatureInfo.second.m_Name;
          });
      if (iter != formatList.end())
        formatList.erase(iter);
    }
  }

  {
    // determine archive type based on extension
    Formats const* formats = nullptr;
    std::wstring ext =
        ArchiveStrings::towlower(filepath.extension().wstring().substr(1));
    FormatMap::const_iterator map_iter = m_FormatMap.find(ext);
    if (map_iter != m_FormatMap.end()) {
      formats = &map_iter->second;
      if (formats != nullptr) {
        if (m_ArchivePtr == nullptr) {
          // OK, we have some potential formats. If there is only one, try it now. If
          // there are multiple formats, we'll try by signature lookup first.
          for (ArchiveFormatInfo format : *formats) {
            if (m_CreateObjectFunc(&format.m_ClassID, &IID_IInArchive,
                                   (void**)&m_ArchivePtr) != S_OK) {
              m_LastError = Error::ERROR_LIBRARY_ERROR;
              return false;
            }

            if (m_ArchivePtr->Open(file, 0, openCallbackPtr) != S_OK) {
              m_LogCallback(LogLevel::Debug,
                            std::format(L"Failed to open {} using {} (from signature).",
                                        archiveName, format.m_Name));
              m_ArchivePtr.Release();
            } else {
              m_LogCallback(LogLevel::Debug,
                            std::format(L"Opened {} using {} (from signature).",
                                        archiveName, format.m_Name));
              break;
            }

            std::vector<ArchiveFormatInfo>::iterator iter = std::find_if(
                formatList.begin(), formatList.end(), [=](ArchiveFormatInfo a) -> bool {
                  return a.m_Name == format.m_Name;
                });
            if (iter != formatList.end())
              formatList.erase(iter);
          }
        } else if (sigMismatch) {
          std::vector<std::wstring> vformats;
          for (ArchiveFormatInfo format : *formats) {
            vformats.push_back(format.m_Name);
          }
          m_LogCallback(
              LogLevel::Warning,
              std::format(L"The format(s) expected for this extension are: {}.",
                          ArchiveStrings::join(vformats, L", ")));
        }
      }
    }
  }

  if (m_ArchivePtr == nullptr) {
    m_LogCallback(LogLevel::Warning, L"Trying to open an archive but could not "
                                     L"recognize the extension or signature.");
    m_LogCallback(
        LogLevel::Debug,
        L"Attempting to open the file with the remaining formats as a fallback...");
    for (auto format : formatList) {
      if (m_CreateObjectFunc(&format.m_ClassID, &IID_IInArchive,
                             (void**)&m_ArchivePtr) != S_OK) {
        m_LastError = Error::ERROR_LIBRARY_ERROR;
        return false;
      }
      if (m_ArchivePtr->Open(file, 0, openCallbackPtr) == S_OK) {
        m_LogCallback(LogLevel::Debug,
                      std::format(L"Opened {} using {} (from signature).", archiveName,
                                  format.m_Name));
        m_LogCallback(LogLevel::Warning,
                      L"This archive likely has an incorrect extension.");
        break;
      } else
        m_ArchivePtr.Release();
    }
  }

  if (m_ArchivePtr == nullptr) {
    m_LastError = Error::ERROR_INVALID_ARCHIVE_FORMAT;
    return false;
  }

  m_Password = openCallbackPtr->GetPassword();
  /*
    UInt32 subFile = ULONG_MAX;
    {
      NCOM::CPropVariant prop;
      if (m_ArchivePtr->GetArchiveProperty(kpidMainSubfile, &prop) != S_OK) {
        throw std::runtime_error("failed to get property kpidMainSubfile");
      }

      if (prop.vt == VT_UI4) {
        subFile = prop.ulVal;
      }
    }

    if (subFile != ULONG_MAX) {
      std::wstring subPath = GetArchiveItemPath(m_ArchivePtr, subFile);

      CMyComPtr<IArchiveOpenSetSubArchiveName> setSubArchiveName;
      openCallbackPtr.QueryInterface(IID_IArchiveOpenSetSubArchiveName, (void
    **)&setSubArchiveName); if (setSubArchiveName) {
        setSubArchiveName->SetSubArchiveName(subPath.c_str());
      }
    }*/

  m_LastError = Error::ERROR_NONE;

  resetFileList();
  return true;
}

void ArchiveImpl::close()
{
  if (m_ArchivePtr != nullptr) {
    m_ArchivePtr->Close();
  }
  clearFileList();
  m_ArchivePtr.Release();
  m_PasswordCallback = {};
}

void ArchiveImpl::clearFileList()
{
  for (std::vector<FileData*>::iterator iter = m_FileList.begin();
       iter != m_FileList.end(); ++iter) {
    delete *iter;
  }
  m_FileList.clear();
}

void ArchiveImpl::resetFileList()
{
  UInt32 numItems = 0;
  clearFileList();

  m_ArchivePtr->GetNumberOfItems(&numItems);

  for (UInt32 i = 0; i < numItems; ++i) {
    m_FileList.push_back(new FileDataImpl(
        readProperty<std::wstring>(i, kpidPath), readProperty<UInt64>(i, kpidSize),
        readProperty<UInt64>(i, kpidCRC), readProperty<bool>(i, kpidIsDir)));
  }
}

bool ArchiveImpl::extract(std::filesystem::path const& outputDirectory,
                          ProgressCallback progressCallback,
                          FileChangeCallback fileChangeCallback,
                          ErrorCallback errorCallback)

{
  // Retrieve the list of indices we want to extract:
  std::vector<UInt32> indices;
  UInt64 totalSize = 0;
  for (std::size_t i = 0; i < m_FileList.size(); ++i) {
    FileDataImpl* fileData = static_cast<FileDataImpl*>(m_FileList[i]);
    if (!fileData->isEmpty()) {
      indices.push_back(static_cast<UInt32>(i));
      totalSize += fileData->getSize();
    }
  }

  m_ExtractCallback = new CArchiveExtractCallback(
      progressCallback, fileChangeCallback, errorCallback, m_PasswordCallback,
      m_LogCallback, m_ArchivePtr, outputDirectory, &m_FileList[0], m_FileList.size(),
      totalSize, &m_Password);
  HRESULT result = m_ArchivePtr->Extract(
      indices.data(), static_cast<UInt32>(indices.size()), false, m_ExtractCallback);
  // Note: m_ExtractCallBack is deleted by Extract
  switch (result) {
  case S_OK: {
    // nop
  } break;
  case E_ABORT: {
    m_LastError = Error::ERROR_EXTRACT_CANCELLED;
  } break;
  case E_OUTOFMEMORY: {
    m_LastError = Error::ERROR_OUT_OF_MEMORY;
  } break;
  default: {
    m_LastError = Error::ERROR_LIBRARY_ERROR;
  } break;
  }

  return result == S_OK;
}

void ArchiveImpl::cancel()
{
  m_ExtractCallback->SetCanceled(true);
}

std::unique_ptr<Archive> CreateArchive()
{
  return std::make_unique<ArchiveImpl>();
}<|MERGE_RESOLUTION|>--- conflicted
+++ resolved
@@ -38,7 +38,7 @@
 #ifdef __unix__
 static constexpr const char* libraryPath = "lib/7z.so";
 #else
-static constexpr const char* libraryPath = "dlls/7z";
+static constexpr const char* libraryPath = "dlls/7zip.dll";
 #endif
 
 namespace PropID = NArchive::NHandlerPropID;
@@ -174,8 +174,8 @@
   std::size_t m_MaxSignatureLen = 0;
 };
 
-Archive::LogCallback
-    ArchiveImpl::DefaultLogCallback([](LogLevel, std::filesystem::path const&) {});
+Archive::LogCallback ArchiveImpl::DefaultLogCallback([](LogLevel, std::wstring const&) {
+});
 
 template <typename T>
 T ArchiveImpl::readHandlerProperty(UInt32 index, PROPID propID) const
@@ -278,11 +278,7 @@
 }
 
 ArchiveImpl::ArchiveImpl()
-<<<<<<< HEAD
     : m_Valid(false), m_LastError(Error::ERROR_NONE), m_Library(libraryPath),
-=======
-    : m_Valid(false), m_LastError(Error::ERROR_NONE), m_Library("dlls/7zip.dll"),
->>>>>>> 6dc710c9
       m_PasswordCallback{}
 {
   // Reset the log callback:
