/*
Mod Organizer archive handling

Copyright (C) 2012 Sebastian Herbord, 2020 MO2 Team. All rights reserved.

This library is free software; you can redistribute it and/or
modify it under the terms of the GNU Lesser General Public
License as published by the Free Software Foundation; either
version 3 of the License, or (at your option) any later version.

This library is distributed in the hope that it will be useful,
but WITHOUT ANY WARRANTY; without even the implied warranty of
MERCHANTABILITY or FITNESS FOR A PARTICULAR PURPOSE.  See the GNU
Lesser General Public License for more details.

You should have received a copy of the GNU Lesser General Public
License along with this library; if not, write to the Free Software
Foundation, Inc., 51 Franklin Street, Fifth Floor, Boston, MA  02110-1301  USA
*/

#include "multioutputstream.h"
#include <Common/MyUnknown.h>

#include <fcntl.h>
#ifdef __unix__
#define FILE_CURRENT SEEK_CUR
#else
#include <io.h>
#endif

static inline HRESULT ConvertBoolToHRESULT(bool result)
{
  if (result) {
    return S_OK;
  }
  DWORD lastError = ::GetLastError();
  if (lastError == 0) {
    return E_FAIL;
  }
  return HRESULT_FROM_WIN32(lastError);
}

//////////////////////////
// MultiOutputStream

MultiOutputStream::MultiOutputStream(WriteCallback callback) : m_WriteCallback(callback)
{}

MultiOutputStream::~MultiOutputStream() {}

HRESULT MultiOutputStream::Close()
{
  for (auto& file : m_Files) {
    file.Close();
  }
  return S_OK;
}

bool MultiOutputStream::Open(std::vector<std::filesystem::path> const& filepaths)
{
  m_ProcessedSize = 0;
  bool ok         = true;
  m_Files.clear();
  for (auto& path : filepaths) {
    m_Files.emplace_back();
    if (!m_Files.back().Open(path.native())) {
      ok = false;
    }
  }
  return ok;
}

STDMETHODIMP MultiOutputStream::Write(const void* data, UInt32 size,
                                      UInt32* processedSize)
{
  bool update_processed(true);
  for (auto& file : m_Files) {
    UInt32 realProcessedSize;
    if (!file.Write(data, size, realProcessedSize)) {
      return ConvertBoolToHRESULT(false);
    }
    if (update_processed) {
      m_ProcessedSize += realProcessedSize;
      if (m_WriteCallback) {
        m_WriteCallback(realProcessedSize, m_ProcessedSize);
      }
      update_processed = false;
    }
    if (processedSize != nullptr) {
      *processedSize = realProcessedSize;
    }
  }
  return S_OK;
}

STDMETHODIMP MultiOutputStream::Seek(Int64 offset, UInt32 seekOrigin,
                                     UInt64* newPosition)
{
  if (seekOrigin >= 3)
    return STG_E_INVALIDFUNCTION;

  bool result = true;
  for (auto& file : m_Files) {
    UInt64 realNewPosition;
    result = file.Seek(offset, seekOrigin, realNewPosition);
    if (newPosition)
      *newPosition = realNewPosition;
  }
  return ConvertBoolToHRESULT(result);
}

STDMETHODIMP MultiOutputStream::SetSize(UInt64 newSize)
{
  bool result = true;
  for (auto& file : m_Files) {
    UInt64 currentPos;
    if (!file.Seek(0, FILE_CURRENT, currentPos))
      return E_FAIL;
<<<<<<< HEAD
    result = file.SetLength(newSize);
=======
    bool cresult = file.SetLength(newSize);
>>>>>>> 6dc710c9
    UInt64 currentPos2;
    result = result && cresult && file.Seek(currentPos, currentPos2);
  }
  return result ? S_OK : E_FAIL;
}

HRESULT MultiOutputStream::GetSize(UInt64* size)
{
  if (m_Files.empty()) {
    return ConvertBoolToHRESULT(false);
  }
  return ConvertBoolToHRESULT(m_Files[0].GetLength(*size));
}

bool MultiOutputStream::SetMTime(FILETIME const* mTime)
{
  for (auto& file : m_Files) {
    file.SetMTime(mTime);
  }
  return true;
}<|MERGE_RESOLUTION|>--- conflicted
+++ resolved
@@ -116,11 +116,7 @@
     UInt64 currentPos;
     if (!file.Seek(0, FILE_CURRENT, currentPos))
       return E_FAIL;
-<<<<<<< HEAD
-    result = file.SetLength(newSize);
-=======
     bool cresult = file.SetLength(newSize);
->>>>>>> 6dc710c9
     UInt64 currentPos2;
     result = result && cresult && file.Seek(currentPos, currentPos2);
   }
